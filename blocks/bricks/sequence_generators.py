"""Sequence generation framework."""
from abc import ABCMeta, abstractmethod

from six import add_metaclass
from theano import tensor

from blocks.bricks import Initializable, Random, Bias
from blocks.bricks.base import application, Brick, lazy
from blocks.bricks.parallel import Fork, Distribute, Merge
from blocks.bricks.lookup import LookupTable
from blocks.bricks.recurrent import recurrent
from blocks.bricks.attention import (
    AbstractAttentionRecurrent, AttentionRecurrent)
from blocks.roles import add_role, COST
from blocks.utils import dict_union, dict_subset


class BaseSequenceGenerator(Initializable):
    """A generic sequence generator.

    This class combines two components, a readout network and an
    attention-equipped recurrent transition, into a context-dependent
    sequence generator. Optionally a third component can be used which
    forks feedback from the readout network to obtain inputs for the
    transition.

    **Definitions:**

    * *States* of the generator are the states of the transition as
      specified in `transition.state_names`.

    * *Contexts* of the generator are the contexts of the transition as
      specified in `transition.context_names`.

    * *Glimpses* are intermediate entities computed at every generation
      step from states, contexts and the previous step glimpses. They are
      computed in the transition's `apply` method when not given or by
      explicitly calling the transition's `take_glimpses` method. The set
      of glimpses considered is specified in `transition.glimpse_names`.

    The generation algorithm description follows.

    **Algorithm:**

    1. The initial states are computed from the contexts. This includes
       fake initial outputs given by the `initial_outputs` method of the
       readout, initial states and glimpses given by the `initial_state`
       method of the transition.

    2. Given the contexts, the current state and the glimpses from the
       previous step the attention mechanism hidden in the transition
       produces current step glimpses. This happens in the `take_glimpses`
       method of the transition.

    3. Using the contexts, the fed back output from the previous step, the
       current states and glimpses, the readout brick is used to generate
       the new output by calling its `readout` and `emit` methods.

    4. The new output is fed back in the `feedback` method of the readout
       brick. This feedback, together with the contexts, the glimpses and
       the previous states is used to get the new states in the
       transition's `apply` method. Optionally the `fork` brick is used in
       between to compute the transition's inputs from the feedback.

    5. Back to step 1 if desired sequence length is not yet reached.

    | A scheme of the algorithm described above follows.

    .. image:: /_static/sequence_generator_scheme.png
            :height: 500px
            :width: 500px

    ..

    **Notes:**

    * For machine translation we would have only one glimpse: the weighted
      average of the annotations.

    * For speech recognition we would have three: the weighted average,
      the alignment and the monotonicity penalty.

    Parameters
    ----------
    readout : instance of :class:`AbstractReadout`
        The readout component of the sequence generator.
    transition : instance of :class:`AbstractAttentionRecurrent`
        The transition component of the sequence generator.
    fork : :class:`.Brick`
        The brick to compute the transition's inputs from the feedback.

    Notes
    -----
    See :class:`.Initializable` for initialization parameters.

    """
    @lazy
    def __init__(self, readout, transition, fork, **kwargs):
        super(BaseSequenceGenerator, self).__init__(**kwargs)
        self.readout = readout
        self.transition = transition
        self.fork = fork

        self.children = [self.readout, self.fork, self.transition]

    @property
    def _state_names(self):
        return self.transition.compute_states.outputs

    @property
    def _context_names(self):
        return self.transition.apply.contexts

    @property
    def _glimpse_names(self):
        return self.transition.take_glimpses.outputs

    def _push_allocation_config(self):
        # Configure readout. That involves `get_dim` requests
        # to the transition. To make sure that it answers
        # correctly we should finish its configuration first.
        self.transition.push_allocation_config()
        transition_sources = (self._state_names + self._context_names +
                              self._glimpse_names)
        self.readout.source_dims = [self.transition.get_dim(name)
                                    if name in transition_sources
                                    else self.readout.get_dim(name)
                                    for name in self.readout.source_names]

        # Configure fork. For similar reasons as outlined above,
        # first push `readout` configuration.
        self.readout.push_allocation_config()
        feedback_name, = self.readout.feedback.outputs
        self.fork.input_dim = self.readout.get_dim(feedback_name)
        self.fork.output_dims = self.transition.get_dims(
            self.fork.apply.outputs)

    @application
    def cost(self, application_call, outputs, mask=None, **kwargs):
        """Returns the average cost over the minibatch.

        The cost is computed by averaging the sum of per token costs for
        each sequence over the minibatch.

        .. warning::
            Note that, the computed cost can be problematic when batches
            consist of vastly different sequence lengths.

        Parameters
        ----------
        outputs : :class:`~tensor.TensorVariable`
            The 3(2) dimensional tensor containing output sequences.
            The axis 0 must stand for time, the axis 1 for the
            position in the batch.
        mask : :class:`~tensor.TensorVariable`
            The binary matrix identifying fake outputs.

        Returns
        -------
        cost : :class:`~tensor.Variable`
            Theano variable for cost, computed by summing over timesteps
            and then averaging over the minibatch.

        Notes
        -----
        The contexts are expected as keyword arguments.

        Adds average cost per sequence element `AUXILIARY` variable to
        the computational graph with name `~per_sequence_element`

        """
        # Compute the sum of costs
        costs = self.cost_matrix(outputs, mask=mask, **kwargs)
        cost = tensor.mean(costs.sum(axis=0))
        add_role(cost, COST)

        # Add auxiliary variable for per sequence element cost
        application_call.add_auxiliary_variable(
            (costs.sum() / mask.sum()) if mask is not None else costs.sum(),
            name='per_sequence_element')
        return cost

    @application
    def cost_matrix(self, application_call, outputs, mask=None, **kwargs):
        """Returns generation costs for output sequences.

        See Also
        --------
        :meth:`cost` documentation for parameters.

        """
        # We assume the data has axes (time, batch, features, ...)
        batch_size = outputs.shape[1]

        # Prepare input for the iterative part
        states = dict_subset(kwargs, self._state_names, must_have=False)
        contexts = dict_subset(kwargs, self._context_names)
        feedback = self.readout.feedback(outputs)
        inputs = self.fork.apply(feedback, as_dict=True)

        # Run the recurrent network
        results = self.transition.apply(
            mask=mask, return_initial_states=True, as_dict=True,
            **dict_union(inputs, states, contexts))

        # Separate the deliverables. The last states are discarded: they
        # are not used to predict any output symbol. The initial glimpses
        # are discarded because they are not used for prediction.
        # Remember, glimpses are computed _before_ output stage, states are
        # computed after.
        states = {name: results[name][:-1] for name in self._state_names}
        glimpses = {name: results[name][1:] for name in self._glimpse_names}

        # Compute the cost
        feedback = tensor.roll(feedback, 1, 0)
        feedback = tensor.set_subtensor(
            feedback[0],
            self.readout.feedback(self.readout.initial_outputs(
                batch_size, **contexts)))
        readouts = self.readout.readout(
            feedback=feedback, **dict_union(states, glimpses, contexts))
        costs = self.readout.cost(readouts, outputs)
        if mask is not None:
            costs *= mask

        for name, variable in list(glimpses.items()) + list(states.items()):
            application_call.add_auxiliary_variable(
                variable.copy(), name=name)
        return costs

    @recurrent
    def generate(self, outputs, **kwargs):
        """A sequence generation step.

        Parameters
        ----------
        outputs : :class:`~tensor.TensorVariable`
            The outputs from the previous step.

        Notes
        -----
            The contexts, previous states and glimpses are expected
            as keyword arguments.

        """
        states = dict_subset(kwargs, self._state_names)
        contexts = dict_subset(kwargs, self._context_names)
        glimpses = dict_subset(kwargs, self._glimpse_names)

<<<<<<< HEAD
        next_glimpses = self.compute_next_glimpses(**kwargs)
        next_readouts = self.compute_next_readouts(outputs, next_glimpses,
                                                   **kwargs)
        (next_states, others) = \
            self.compute_next_states(next_readouts,
                                     next_glimpses,
                                     also_return=['next_outputs',
                                                  'next_costs'],
                                     **kwargs)
        return (next_states + [others['next_outputs']]
                + list(next_glimpses.values()) + [others['next_costs']])

    @application
    def compute_next_glimpses(self, **kwargs):
        states = {name: kwargs[name] for name in self.state_names}
        contexts = {name: kwargs[name] for name in self.context_names}
        glimpses = {name: kwargs[name] for name in self.glimpse_names}

        next_glimpses = self.transition.take_look(
            return_dict=True, **dict_union(states, glimpses, contexts))
        return next_glimpses

    @application
    def compute_next_readouts(self, outputs, next_glimpses, **kwargs):
        states = {name: kwargs[name] for name in self.state_names}
        contexts = {name: kwargs[name] for name in self.context_names}

=======
        next_glimpses = self.transition.take_glimpses(
            as_dict=True, **dict_union(states, glimpses, contexts))
>>>>>>> 0e6bd78a
        next_readouts = self.readout.readout(
            feedback=self.readout.feedback(outputs),
            **dict_union(states, next_glimpses, contexts))
        return next_readouts

    @application
    def compute_next_states(self, next_readouts, next_glimpses, **kwargs):
        states = {name: kwargs[name] for name in self.state_names}
        contexts = {name: kwargs[name] for name in self.context_names}

        next_outputs = self.readout.emit(next_readouts)
        next_feedback = self.readout.feedback(next_outputs)
        next_inputs = (self.fork.apply(next_feedback, as_dict=True)
                       if self.fork else {'feedback': next_feedback})
        next_states = self.transition.compute_states(
            as_list=True,
            **dict_union(next_inputs, states, next_glimpses, contexts))
<<<<<<< HEAD
        next_costs = self.readout.cost(next_readouts, next_outputs)
        also_return = kwargs.get("also_return")
        if also_return:
            local_vars = locals()
            others = {name: local_vars[name] for name in also_return}
            return next_states, others
        return next_states
=======
        return (next_states + [next_outputs] +
                list(next_glimpses.values()) + [next_costs])
>>>>>>> 0e6bd78a

    @generate.delegate
    def generate_delegate(self):
        return self.transition.apply

    @generate.property('states')
    def generate_states(self):
        return self._state_names + ['outputs'] + self._glimpse_names

    @generate.property('outputs')
    def generate_outputs(self):
        return (self._state_names + ['outputs'] +
                self._glimpse_names + ['costs'])

    def get_dim(self, name):
        if name in (self._state_names + self._context_names +
                    self._glimpse_names):
            return self.transition.get_dim(name)
        elif name == 'outputs':
            return self.readout.get_dim(name)
        return super(BaseSequenceGenerator, self).get_dim(name)

    @application
    def initial_state(self, name, batch_size, *args, **kwargs):
        if name == 'outputs':
            return self.readout.initial_outputs(batch_size)
        elif name in self._state_names + self._glimpse_names:
            return self.transition.initial_state(name, batch_size,
                                                 *args, **kwargs)
        else:
            # TODO: raise a nice exception
            assert False


@add_metaclass(ABCMeta)
class AbstractEmitter(Brick):
    """The interface for the emitter component of a readout."""
    @abstractmethod
    def emit(self, readouts):
        pass

    @abstractmethod
    def emit_probs(self, readouts):
        pass

    @abstractmethod
    def cost(self, readouts, outputs):
        pass

    @abstractmethod
    def initial_outputs(self, batch_size, *args, **kwargs):
        pass


@add_metaclass(ABCMeta)
class AbstractFeedback(Brick):
    """The interface for the feedback component of a readout."""
    @abstractmethod
    def feedback(self, outputs):
        pass


@add_metaclass(ABCMeta)
class AbstractReadout(AbstractEmitter, AbstractFeedback):
    """The interface for the readout component of a sequence generator.

    .. todo::

       Explain what the methods should do.

    """
    @abstractmethod
    def readout(self, **kwargs):
        pass


class Readout(AbstractReadout, Initializable):
    """Readout brick with separated emitting and feedback parts.

    Parameters
    ----------
    source_names : list
        A list of the source names (outputs) that are needed for the
        readout part e.g. ``['states']`` or ``['states', 'glimpses']``.
    readout_dim : int
        The dimension of the readout.
    emitter : an instance of :class:`AbstractEmitter`
        The emitter component.
    feedback_brick : an instance of :class:`AbstractFeedback`
        The feedback component.
    merge : :class:`.Brick`, optional
        A brick that takes the sources given in `source_names` as an input
        and combines them into a single output. If given, `merge_prototype`
        cannot be given.
    merge_prototype : :class:`.FeedForward`, optional
        If `merge` isn't given, the transformation given by
        `merge_prototype` is applied to each input before being summed. By
        default a :class:`.Linear` transformation without biases is used.
        If given, `merge` cannot be given.
    post_merge : :class:`.Feedforward`, optional
        This transformation is applied to the merged inputs. By default
        :class:`.Bias` is used.
    merged_dim : int, optional
        The input dimension of `post_merge` i.e. the output dimension of
        `merge` (or `merge_prototype`). If not give, it is assumed to be
        the same as `readout_dim` (i.e. `post_merge` is assumed to not
        change dimensions).

    """
    @lazy
    def __init__(self, source_names, readout_dim, emitter=None,
                 feedback_brick=None, merge=None, merge_prototype=None,
                 post_merge=None, merged_dim=None, **kwargs):
        super(Readout, self).__init__(**kwargs)
        self.source_names = source_names
        self.readout_dim = readout_dim

        if not emitter:
            emitter = TrivialEmitter(readout_dim)
        if not feedback_brick:
            feedback_brick = TrivialFeedback(readout_dim)
        if not merge:
            merge = Merge(input_names=source_names, prototype=merge_prototype)
        if not post_merge:
            post_merge = Bias(dim=readout_dim)
        if not merged_dim:
            merged_dim = readout_dim
        self.emitter = emitter
        self.feedback_brick = feedback_brick
        self.merge = merge
        self.post_merge = post_merge
        self.merged_dim = merged_dim

        self.children = [self.emitter, self.feedback_brick,
                         self.merge, self.post_merge]

    def _push_allocation_config(self):
        self.emitter.readout_dim = self.get_dim('readouts')
        self.feedback_brick.output_dim = self.get_dim('outputs')
        self.merge.input_names = self.source_names
        self.merge.input_dims = self.source_dims
        self.merge.output_dim = self.merged_dim
        self.post_merge.input_dim = self.merged_dim
        self.post_merge.output_dim = self.readout_dim

    @application
    def readout(self, **kwargs):
        merged = self.merge.apply(**{name: kwargs[name]
                                     for name in self.merge.input_names})
        merged = self.post_merge.apply(merged)
        return merged

    @application
    def emit(self, readouts):
        return self.emitter.emit(readouts)

    @application
    def emit_probs(self, readouts):
        return self.emitter.emit_probs(readouts)

    @application
    def cost(self, readouts, outputs):
        return self.emitter.cost(readouts, outputs)

    @application
    def initial_outputs(self, batch_size, *args, **kwargs):
        return self.emitter.initial_outputs(batch_size, **kwargs)

    @application(outputs=['feedback'])
    def feedback(self, outputs):
        return self.feedback_brick.feedback(outputs)

    def get_dim(self, name):
        if name == 'outputs':
            return self.emitter.get_dim(name)
        elif name == 'feedback':
            return self.feedback_brick.get_dim(name)
        elif name == 'readouts':
            return self.readout_dim
        return super(Readout, self).get_dim(name)


class TrivialEmitter(AbstractEmitter):
    """An emitter for the trivial case when readouts are outputs.

    Parameters
    ----------
    readout_dim : int
        The dimension of the readout.

    Notes
    -----
    By default :meth:`cost` always returns zero tensor.

    """
    @lazy
    def __init__(self, readout_dim, **kwargs):
        super(TrivialEmitter, self).__init__(**kwargs)
        self.readout_dim = readout_dim

    @application
    def emit(self, readouts):
        return readouts

    @application
<<<<<<< HEAD
    def emit_probs(self, readouts):
        raise ValueError('Cannot compute probabilities in TrivialEmitter')
=======
    def cost(self, readouts, outputs):
        return tensor.zeros_like(outputs)
>>>>>>> 0e6bd78a

    @application
    def initial_outputs(self, batch_size, *args, **kwargs):
        return tensor.zeros((batch_size, self.readout_dim))

    def get_dim(self, name):
        if name == 'outputs':
            return self.readout_dim
        return super(TrivialEmitter, self).get_dim(name)


class SoftmaxEmitter(AbstractEmitter, Initializable, Random):
    """A softmax emitter for the case of integer outputs.

    Interprets readout elements as energies corresponding to their indices.

    """
    @application
    def probs(self, readouts):
        shape = readouts.shape
        return tensor.nnet.softmax(readouts.reshape(
            (tensor.prod(shape[:-1]), shape[-1]))).reshape(shape)

    @application
    def emit(self, readouts):
        probs = self.probs(readouts)
        batch_size = probs.shape[0]
        pvals_flat = probs.reshape((batch_size, -1))
        generated = self.theano_rng.multinomial(pvals=pvals_flat)
        return generated.reshape(probs.shape).argmax(axis=-1)

    @application
    def emit_probs(self, readouts):
        probs = self._probs(readouts)
        return probs

    @application
    def cost(self, readouts, outputs):
        # WARNING: unfortunately this application method works
        # just fine when `readouts` and `outputs` have
        # different dimensions. Be careful!
        probs = self.probs(readouts)
        max_output = probs.shape[-1]
        flat_outputs = outputs.flatten()
        num_outputs = flat_outputs.shape[0]
        return -tensor.log(
            probs.flatten()[max_output * tensor.arange(num_outputs) +
                            flat_outputs].reshape(outputs.shape))

    @application
    def initial_outputs(self, batch_size, *args, **kwargs):
        return tensor.zeros((batch_size,), dtype='int64')

    def get_dim(self, name):
        if name == 'outputs':
            return 0
        return super(SoftmaxEmitter, self).get_dim(name)


class TrivialFeedback(AbstractFeedback):
    """A feedback brick for the case when readout are outputs."""
    @lazy
    def __init__(self, output_dim, **kwargs):
        super(TrivialFeedback, self).__init__(**kwargs)
        self.output_dim = output_dim

    @application(outputs=['feedback'])
    def feedback(self, outputs):
        return outputs

    def get_dim(self, name):
        if name == 'feedback':
            return self.output_dim
        return super(TrivialFeedback, self).get_dim(name)


class LookupFeedback(AbstractFeedback, Initializable):
    """A feedback brick for the case when readout are integers.

    Stores and retrieves distributed representations of integers.

    Notes
    -----
    Currently works only with lazy initialization (can not be initialized
    with a single constructor call).

    """
    def __init__(self, num_outputs=None, feedback_dim=None, **kwargs):
        super(LookupFeedback, self).__init__(**kwargs)
        self.num_outputs = num_outputs
        self.feedback_dim = feedback_dim

        self.lookup = LookupTable(num_outputs, feedback_dim,
                                  weights_init=self.weights_init)
        self.children = [self.lookup]

    def _push_allocation_config(self):
        self.lookup.length = self.num_outputs
        self.lookup.dim = self.feedback_dim

    @application
    def feedback(self, outputs):
        assert self.output_dim == 0
        return self.lookup.apply(outputs)

    def get_dim(self, name):
        if name == 'feedback':
            return self.feedback_dim
        return super(LookupFeedback, self).get_dim(name)


class FakeAttentionRecurrent(AbstractAttentionRecurrent, Initializable):
    """Adds fake attention interface to a transition.

    Notes
    -----
    Currently works only with lazy initialization (can not be initialized
    with a single constructor call).

    """
    def __init__(self, transition, **kwargs):
        super(FakeAttentionRecurrent, self).__init__(**kwargs)
        self.transition = transition

        self.state_names = transition.apply.states
        self.context_names = transition.apply.contexts
        self.glimpse_names = []

        self.children = [self.transition]

    @application
    def apply(self, *args, **kwargs):
        return self.transition.apply(*args, **kwargs)

    @apply.delegate
    def apply_delegate(self):
        return self.transition.apply

    @application
    def compute_states(self, *args, **kwargs):
        return self.transition.apply(iterate=False, *args, **kwargs)

    @compute_states.delegate
    def compute_states_delegate(self):
        return self.transition.apply

    @application(outputs=[])
    def take_glimpses(self, *args, **kwargs):
        return None

    @application
    def initial_state(self, state_name, batch_size, *args, **kwargs):
        return self.transition.initial_state(state_name, batch_size,
                                             *args, **kwargs)

    def get_dim(self, name):
        return self.transition.get_dim(name)


class SequenceGenerator(BaseSequenceGenerator):
    """A more user-friendly interface for BaseSequenceGenerator.

    Parameters
    ----------
    readout : instance of :class:`AbstractReadout`
        The readout component for the sequence generator.
    transition : instance of :class:`.BaseRecurrent`
        The recurrent transition to be used in the sequence generator.
        Will be combined with `attention`, if that one is given.
    attention : :class:`.Brick`
        The attention mechanism to be added to ``transition``. Can be
        ``None``, in which case no attention mechanism is used.
    add_contexts : bool
        If ``True``, the :class:`AttentionRecurrent` wrapping the
        `transition` will add additional contexts for the attended and
        its mask.

    Notes
    -----
    Currently works only with lazy initialization (uses blocks that can not
    be constructed with a single call).

    """
    def __init__(self, readout, transition, attention=None,
                 fork_inputs=None, add_contexts=True, **kwargs):
        if not fork_inputs:
            fork_inputs = [name for name in transition.apply.sequences
                           if name != 'mask']

        fork = Fork(fork_inputs)
        if attention:
            distribute = Distribute(fork_inputs,
                                    attention.take_glimpses.outputs[0])
            transition = AttentionRecurrent(
                transition, attention, distribute,
                add_contexts=add_contexts, name="att_trans")
        else:
            transition = FakeAttentionRecurrent(transition,
                                                name="with_fake_attention")
        super(SequenceGenerator, self).__init__(
            readout, transition, fork, **kwargs)<|MERGE_RESOLUTION|>--- conflicted
+++ resolved
@@ -247,67 +247,21 @@
         contexts = dict_subset(kwargs, self._context_names)
         glimpses = dict_subset(kwargs, self._glimpse_names)
 
-<<<<<<< HEAD
-        next_glimpses = self.compute_next_glimpses(**kwargs)
-        next_readouts = self.compute_next_readouts(outputs, next_glimpses,
-                                                   **kwargs)
-        (next_states, others) = \
-            self.compute_next_states(next_readouts,
-                                     next_glimpses,
-                                     also_return=['next_outputs',
-                                                  'next_costs'],
-                                     **kwargs)
-        return (next_states + [others['next_outputs']]
-                + list(next_glimpses.values()) + [others['next_costs']])
-
-    @application
-    def compute_next_glimpses(self, **kwargs):
-        states = {name: kwargs[name] for name in self.state_names}
-        contexts = {name: kwargs[name] for name in self.context_names}
-        glimpses = {name: kwargs[name] for name in self.glimpse_names}
-
-        next_glimpses = self.transition.take_look(
-            return_dict=True, **dict_union(states, glimpses, contexts))
-        return next_glimpses
-
-    @application
-    def compute_next_readouts(self, outputs, next_glimpses, **kwargs):
-        states = {name: kwargs[name] for name in self.state_names}
-        contexts = {name: kwargs[name] for name in self.context_names}
-
-=======
         next_glimpses = self.transition.take_glimpses(
             as_dict=True, **dict_union(states, glimpses, contexts))
->>>>>>> 0e6bd78a
         next_readouts = self.readout.readout(
             feedback=self.readout.feedback(outputs),
             **dict_union(states, next_glimpses, contexts))
-        return next_readouts
-
-    @application
-    def compute_next_states(self, next_readouts, next_glimpses, **kwargs):
-        states = {name: kwargs[name] for name in self.state_names}
-        contexts = {name: kwargs[name] for name in self.context_names}
-
         next_outputs = self.readout.emit(next_readouts)
+        next_costs = self.readout.cost(next_readouts, next_outputs)
         next_feedback = self.readout.feedback(next_outputs)
         next_inputs = (self.fork.apply(next_feedback, as_dict=True)
                        if self.fork else {'feedback': next_feedback})
         next_states = self.transition.compute_states(
             as_list=True,
             **dict_union(next_inputs, states, next_glimpses, contexts))
-<<<<<<< HEAD
-        next_costs = self.readout.cost(next_readouts, next_outputs)
-        also_return = kwargs.get("also_return")
-        if also_return:
-            local_vars = locals()
-            others = {name: local_vars[name] for name in also_return}
-            return next_states, others
-        return next_states
-=======
         return (next_states + [next_outputs] +
                 list(next_glimpses.values()) + [next_costs])
->>>>>>> 0e6bd78a
 
     @generate.delegate
     def generate_delegate(self):
@@ -347,10 +301,6 @@
     """The interface for the emitter component of a readout."""
     @abstractmethod
     def emit(self, readouts):
-        pass
-
-    @abstractmethod
-    def emit_probs(self, readouts):
         pass
 
     @abstractmethod
@@ -465,10 +415,6 @@
         return self.emitter.emit(readouts)
 
     @application
-    def emit_probs(self, readouts):
-        return self.emitter.emit_probs(readouts)
-
-    @application
     def cost(self, readouts, outputs):
         return self.emitter.cost(readouts, outputs)
 
@@ -513,13 +459,8 @@
         return readouts
 
     @application
-<<<<<<< HEAD
-    def emit_probs(self, readouts):
-        raise ValueError('Cannot compute probabilities in TrivialEmitter')
-=======
     def cost(self, readouts, outputs):
         return tensor.zeros_like(outputs)
->>>>>>> 0e6bd78a
 
     @application
     def initial_outputs(self, batch_size, *args, **kwargs):
@@ -550,11 +491,6 @@
         pvals_flat = probs.reshape((batch_size, -1))
         generated = self.theano_rng.multinomial(pvals=pvals_flat)
         return generated.reshape(probs.shape).argmax(axis=-1)
-
-    @application
-    def emit_probs(self, readouts):
-        probs = self._probs(readouts)
-        return probs
 
     @application
     def cost(self, readouts, outputs):
