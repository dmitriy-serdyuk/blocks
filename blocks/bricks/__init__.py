"""The interface of bricks and some simple implementations."""
import logging

import numpy
from six import add_metaclass
from theano import tensor
from theano.sandbox.rng_mrg import MRG_RandomStreams
from toolz import interleave

from blocks import config
from blocks.bricks.base import application, _Brick, Brick, lazy
from blocks.roles import add_role, WEIGHTS, BIASES
from blocks.utils import pack, shared_floatx_nans

logger = logging.getLogger(__name__)


class Random(Brick):
    """A mixin class for Bricks which need Theano RNGs.

    Parameters
    ----------
    theano_rng : object
        A ``MRG_RandomStreams`` instance.

    """
    seed_rng = numpy.random.RandomState(config.default_seed)

    def __init__(self, theano_seed=None, **kwargs):
        super(Random, self).__init__(**kwargs)
        self.theano_seed = theano_seed

    @property
    def theano_seed(self):
        if getattr(self, '_theano_seed', None) is not None:
            return self._theano_seed
        else:
            self._theano_seed = self.seed_rng.randint(
                numpy.iinfo(numpy.int32).max)
            return self._theano_seed

    @theano_seed.setter
    def theano_seed(self, value):
        if hasattr(self, '_theano_seed'):
            raise AttributeError("seed already set")
        self._theano_seed = value

    @property
    def theano_rng(self):
        """Returns Brick's Theano RNG, or a default one.

        The default seed can be set through ``blocks.config``.

        """
        if getattr(self, '_theano_rng', None) is not None:
            return self._theano_rng
        else:
            return MRG_RandomStreams(self.theano_seed)

    @theano_rng.setter
    def theano_rng(self, theano_rng):
        self._theano_rng = theano_rng


class Initializable(Brick):
    """Base class for bricks which push parameter initialization.

    Many bricks will initialize children which perform a linear
    transformation, often with biases. This brick allows the weights
    and biases initialization to be configured in the parent brick and
    pushed down the hierarchy.

    Parameters
    ----------
    weights_init : object
        A `NdarrayInitialization` instance which will be used by to
        initialize the weight matrix. Required by
        :meth:`~.Brick.initialize`.
    biases_init : :obj:`object`, optional
        A `NdarrayInitialization` instance that will be used to initialize
        the biases. Required by :meth:`~.Brick.initialize` when `use_bias`
        is `True`. Only supported by bricks for which :attr:`has_biases` is
        ``True``.
    use_bias : :obj:`bool`, optional
        Whether to use a bias. Defaults to `True`. Required by
        :meth:`~.Brick.initialize`. Only supported by bricks for which
        :attr:`has_biases` is ``True``.
    rng : :class:`numpy.random.RandomState`

    Attributes
    ----------
    has_biases : bool
        ``False`` if the brick does not support biases, and only has
        :attr:`weights_init`.  For an example of this, see
        :class:`.Bidirectional`. If this is ``False``, the brick does not
        support the arguments ``biases_init`` or ``use_bias``.

    """
    has_biases = True
    seed_rng = numpy.random.RandomState(config.default_seed)

    @lazy
    def __init__(self, weights_init, biases_init=None, use_bias=True,
                 seed=None, **kwargs):
        super(Initializable, self).__init__(**kwargs)
        self.weights_init = weights_init
        if self.has_biases:
            self.biases_init = biases_init
        elif biases_init is not None or not use_bias:
            raise ValueError("This brick does not support biases config")
        self.use_bias = use_bias
        self.seed = seed

    @property
    def seed(self):
        if getattr(self, '_seed', None) is not None:
            return self._seed
        else:
            self._seed = self.seed_rng.randint(
                numpy.iinfo(numpy.int32).max)
            return self._seed

    @seed.setter
    def seed(self, value):
        if hasattr(self, '_seed'):
            raise AttributeError("seed already set")
        self._seed = value

    @property
    def rng(self):
        if getattr(self, '_rng', None) is not None:
            return self._rng
        else:
            self._rng = numpy.random.RandomState(self.seed)
            return self._rng

    @rng.setter
    def rng(self, rng):
        self._rng = rng

    def _push_initialization_config(self):
        for child in self.children:
            if isinstance(child, Initializable):
                child.rng = self.rng
                if self.weights_init:
                    child.weights_init = self.weights_init
        if hasattr(self, 'biases_init') and self.biases_init:
            for child in self.children:
                if (isinstance(child, Initializable) and
                        hasattr(child, 'biases_init')):
                    child.biases_init = self.biases_init


class Feedforward(Brick):
    """Declares an interface for bricks with one input and one output.

    Many bricks have just one input and just one output (activations,
    :class:`Linear`, :class:`MLP`). To make such bricks interchangable
    in most contexts they should share an interface for configuring
    their input and output dimensions. This brick declares such an
    interface.

    Attributes
    ----------
    input_dim : int
        The input dimension of the brick.
    output_dim : int
        The output dimension of the brick.

    """
    def __getattr__(self, name):
        message = ("'{}' object does not have an attribute '{}'"
                   .format(self.__class__.__name__, name))
        if name in ('input_dim', 'output_dim'):
            message += (" (which is a part of 'Feedforward' interface it"
                        " claims to support)")
        raise AttributeError(message)


class Linear(Initializable, Feedforward):
    r"""A linear transformation with optional bias.

    Linear brick which applies a linear (affine) transformation by
    multiplying the input with a weight matrix. Optionally a bias is added.

    Parameters
    ----------
    input_dim : int
        The dimension of the input. Required by :meth:`~.Brick.allocate`.
    output_dim : int
        The dimension of the output. Required by :meth:`~.Brick.allocate`.

    Notes
    -----
    See :class:`Initializable` for initialization parameters.

    A linear transformation with bias is a matrix multiplication followed
    by a vector summation.

    .. math:: f(\mathbf{x}) = \mathbf{W}\mathbf{x} + \mathbf{b}

    """
    @lazy
    def __init__(self, input_dim, output_dim, **kwargs):
        super(Linear, self).__init__(**kwargs)
        self.input_dim = input_dim
        self.output_dim = output_dim

    @property
    def W(self):
        return self.params[0]

    @property
    def b(self):
        return self.params[1]

    def _allocate(self):
        W = shared_floatx_nans((self.input_dim, self.output_dim), name='W')
        add_role(W, WEIGHTS)
        self.params.append(W)
        self.add_auxiliary_variable(W.norm(2), name='W_norm')
        if self.use_bias:
            b = shared_floatx_nans((self.output_dim,), name='b')
            add_role(b, BIASES)
            self.params.append(b)
            self.add_auxiliary_variable(b.norm(2), name='b_norm')

    def _initialize(self):
        if self.use_bias:
            W, b = self.params
            self.biases_init.initialize(b, self.rng)
        else:
            W, = self.params
        self.weights_init.initialize(W, self.rng)

    @application(inputs=['input_'], outputs=['output'])
    def apply(self, input_):
        """Apply the linear transformation.

        Parameters
        ----------
        input_ : :class:`~tensor.TensorVariable`
            The input on which to apply the transformation

        Returns
        -------
        output : :class:`~tensor.TensorVariable`
            The transformed input plus optional bias

        """
        if self.use_bias:
            W, b = self.params
        else:
            W, = self.params
        output = tensor.dot(input_, W)
        if self.use_bias:
            output += b
        return output

    def get_dim(self, name):
        if name == 'input_':
            return self.input_dim
        if name == 'output':
            return self.output_dim
        super(Linear, self).get_dim(name)


class Maxout(Brick):
    """Maxout pooling transformation.

    A brick that does max pooling over groups of input units. If you use
    this code in a research project, please cite [GWFM13]_.

    .. [GWFM13] Ian J. Goodfellow, David Warde-Farley, Mehdi Mirza, Aaron
       Courville, and Yoshua Bengio, *Maxout networks*, ICML (2013), pp.
       1319-1327.

    Parameters
    ----------
    num_pieces : int
        The size of the groups the maximum is taken over.

    Notes
    -----
    Maxout applies a set of linear transformations to a vector and selects
    for each output dimension the result with the highest value.

    """
    @lazy
    def __init__(self, num_pieces, **kwargs):
        super(Maxout, self).__init__(**kwargs)
        self.num_pieces = num_pieces

    @application(inputs=['input_'], outputs=['output'])
    def apply(self, input_):
        """Apply the maxout transformation.

        Parameters
        ----------
        input_ : :class:`~tensor.TensorVariable`
            The input on which to apply the transformation

        Returns
        -------
        output : :class:`~tensor.TensorVariable`
            The transformed input

        """
        last_dim = input_.shape[-1]
        output_dim = last_dim // self.num_pieces
        new_shape = ([input_.shape[i] for i in range(input_.ndim - 1)] +
                     [output_dim, self.num_pieces])
        output = tensor.max(input_.reshape(new_shape, ndim=input_.ndim + 1),
                            axis=input_.ndim)
        return output


class LinearMaxout(Initializable):
    """Maxout pooling following a linear transformation.

    This code combines the :class:`Linear` brick with a :class:`Maxout`
    brick.

    Parameters
    ----------
    input_dim : int
        The dimension of the input. Required by :meth:`~.Brick.allocate`.
    output_dim : int
        The dimension of the output. Required by :meth:`~.Brick.allocate`.
    num_pieces : int
        The number of linear functions. Required by
        :meth:`~.Brick.allocate`.

    Notes
    -----
    See :class:`Initializable` for initialization parameters.

    .. todo:: Name of :attr:`linear_transformation` shouldn't be hardcoded.

    """
    @lazy
    def __init__(self, input_dim, output_dim, num_pieces, **kwargs):
        super(LinearMaxout, self).__init__(**kwargs)
        self.input_dim = input_dim
        self.output_dim = output_dim
        self.num_pieces = num_pieces

        self.linear_transformation = Linear(
            name=self.name + '_linear_to_maxout', input_dim=input_dim,
            output_dim=output_dim * num_pieces, weights_init=self.weights_init,
            biases_init=self.biases_init, use_bias=self.use_bias)
        self.maxout_transformation = Maxout(name=self.name + '_maxout',
                                            num_pieces=num_pieces)
        self.children = [self.linear_transformation,
                         self.maxout_transformation]

    @application(inputs=['input_'], outputs=['output'])
    def apply(self, input_):
        """Apply the linear transformation followed by maxout.

        Parameters
        ----------
        input_ : :class:`~tensor.TensorVariable`
            The input on which to apply the transformations

        Returns
        -------
        output : :class:`~tensor.TensorVariable`
            The transformed input

        """
        pre_activation = self.linear_transformation.apply(input_)
        output = self.maxout_transformation.apply(pre_activation)
        return output


class ActivationDocumentation(_Brick):
    """Dynamically adds documentation to activations.

    Notes
    -----
    See http://bugs.python.org/issue12773.

    """
    def __new__(cls, name, bases, classdict):
        classdict['__doc__'] = \
            """Elementwise application of {0} function.""".format(name.lower())
        if 'apply' in classdict:
            classdict['apply'].__doc__ = \
                """Apply the {0} function element-wise.

                Parameters
                ----------
                input_ : :class:`~tensor.TensorVariable`
                    Theano variable to apply {0} to, element-wise.

                Returns
                -------
                output : :class:`~tensor.TensorVariable`
                    The input with the activation function applied.

                """.format(name.lower())
        return super(ActivationDocumentation, cls).__new__(cls, name, bases,
                                                           classdict)


@add_metaclass(ActivationDocumentation)
class Activation(Brick):
    """A base class for simple, element-wise activation functions.

    This base class ensures that activation functions are automatically
    documented using the :class:`ActivationDocumentation` metaclass.

    """
    pass


class Identity(Activation):
    @application(inputs=['input_'], outputs=['output'])
    def apply(self, input_):
        return input_


class Tanh(Activation):
    @application(inputs=['input_'], outputs=['output'])
    def apply(self, input_):
        return tensor.tanh(input_)


class Sigmoid(Activation):
    @application(inputs=['input_'], outputs=['output'])
    def apply(self, input_):
        return tensor.nnet.sigmoid(input_)


class Rectifier(Activation):
    @application(inputs=['input_'], outputs=['output'])
    def apply(self, input_):
        return tensor.switch(input_ > 0, input_, 0)


class Softmax(Activation):
    @application(inputs=['input_'], outputs=['output'])
    def apply(self, input_):
        return tensor.nnet.softmax(input_)

    @application
    def categorical_cross_entropy(self, y, x):
        """Return computationally stable softmax cost.

        Parameters
        ----------
        y : :class:`~tensor.TensorVariable`
            In the case of a matrix argument, each slice along
            axis represents one distribution. In the vector case, each
            element represents the position of the '1' in a one hot-vector.
        x : :class:`~tensor.TensorVariable`
            Each slice along axis represents one distribution.

        Returns
        -------
        cost : :class:`~tensor.TensorVariable`
            The cross entropy between y and x.

        """
        x = x - x.max(axis=1).dimshuffle(0, 'x')
        log_prob = x - tensor.log(tensor.exp(x).sum(axis=1).dimshuffle(0, 'x'))
        if y.ndim == x.ndim - 1:
            flat_log_prob = log_prob.flatten()
            range_ = tensor.arange(y.shape[0])
            flat_indices = y + range_ * x.shape[1]
            cost = -tensor.mean(flat_log_prob[flat_indices])
        elif y.ndim == x.ndim:
            cost = -tensor.mean((log_prob * y).sum(axis=1))
        else:
            raise TypeError('rank mismatch between x and y')
        return cost


class Sequence(Brick):
    """A sequence of bricks.

    This brick applies a sequence of bricks, assuming that their in- and
    outputs are compatible.

    Parameters
    ----------
    application_methods : list of :class:`.BoundApplication` to apply

    """
    def __init__(self, application_methods, **kwargs):
        super(Sequence, self).__init__(**kwargs)
        self.application_methods = application_methods

        seen = set()
        self.children = [app.brick for app in application_methods
                         if not (app.brick in seen or seen.add(app.brick))]

    @application
    def apply(self, *args):
        child_input = args
        for application_method in self.application_methods:
            output = application_method(*pack(child_input))
            child_input = output
        return output

    @apply.property('inputs')
    def apply_inputs(self):
        return self.application_methods[0].inputs

    @apply.property('outputs')
    def apply_outputs(self):
        return self.application_methods[-1].outputs


class MLP(Sequence, Initializable, Feedforward):
    """A simple multi-layer perceptron.

    Parameters
    ----------
<<<<<<< HEAD
    activations : list of :class:`.Brick`, :class:`ApplicationCall`,
=======
    activations : list of :class:`.Brick`, :class:`.BoundApplication`,
>>>>>>> 8557d89a
                  or ``None``
        A list of activations to apply after each linear transformation.
        Give ``None`` to not apply any activation. It is assumed that the
        application method to use is ``apply``. Required for
        :meth:`__init__`.
    dims : list of ints
        A list of input dimensions, as well as the output dimension of the
        last layer. Required for :meth:`~.Brick.allocate`.

    Notes
    -----
    See :class:`Initializable` for initialization parameters.

    Note that the ``weights_init``, ``biases_init`` and ``use_bias``
    configurations will overwrite those of the layers each time the
    :class:`MLP` is re-initialized. For more fine-grained control, push the
    configuration to the child layers manually before initialization.

    >>> from blocks.initialization import IsotropicGaussian, Constant
    >>> Brick.lazy = True
    >>> mlp = MLP(activations=[Tanh(), None], dims=[30, 20, 10],
    ...           weights_init=IsotropicGaussian(),
    ...           biases_init=Constant(1))
    >>> mlp.push_initialization_config()  # Configure children
    >>> mlp.children[0].weights_init = IsotropicGaussian(0.1)
    >>> mlp.initialize()

    """
    @lazy
    def __init__(self, activations, dims, **kwargs):
        self.activations = activations

        self.linear_transformations = [Linear(name='linear_{}'.format(i))
                                       for i in range(len(activations))]
        # Interleave the transformations and activations
        application_methods = []
        for entity in interleave([self.linear_transformations, activations]):
            if entity is None:
                continue
            if isinstance(entity, Brick):
<<<<<<< HEAD
                application_methods += [entity.apply]
            else:
                application_methods += [entity]
=======
                application_methods.append(entity.apply)
            else:
                application_methods.append(entity)
>>>>>>> 8557d89a
        if not dims:
            dims = [None] * (len(activations) + 1)
        self.dims = dims
        super(MLP, self).__init__(application_methods, **kwargs)

    @property
    def input_dim(self):
        return self.dims[0]

    @input_dim.setter
    def input_dim(self, value):
        self.dims[0] = value

    @property
    def output_dim(self):
        return self.dims[-1]

    @output_dim.setter
    def output_dim(self, value):
        self.dims[-1] = value

    def _push_allocation_config(self):
        if not len(self.dims) - 1 == len(self.linear_transformations):
            raise ValueError
        for input_dim, output_dim, layer in zip(self.dims[:-1], self.dims[1:],
                                                self.linear_transformations):
            layer.input_dim = input_dim
            layer.output_dim = output_dim
            layer.use_bias = self.use_bias<|MERGE_RESOLUTION|>--- conflicted
+++ resolved
@@ -518,11 +518,7 @@
 
     Parameters
     ----------
-<<<<<<< HEAD
-    activations : list of :class:`.Brick`, :class:`ApplicationCall`,
-=======
     activations : list of :class:`.Brick`, :class:`.BoundApplication`,
->>>>>>> 8557d89a
                   or ``None``
         A list of activations to apply after each linear transformation.
         Give ``None`` to not apply any activation. It is assumed that the
@@ -563,15 +559,9 @@
             if entity is None:
                 continue
             if isinstance(entity, Brick):
-<<<<<<< HEAD
-                application_methods += [entity.apply]
-            else:
-                application_methods += [entity]
-=======
                 application_methods.append(entity.apply)
             else:
                 application_methods.append(entity)
->>>>>>> 8557d89a
         if not dims:
             dims = [None] * (len(activations) + 1)
         self.dims = dims
