--- conflicted
+++ resolved
@@ -10,14 +10,9 @@
 
 from blocks.bricks import Initializable, Sigmoid, Tanh
 from blocks.bricks.base import Application, application, Brick, lazy
-from blocks import config
 from blocks.initialization import NdarrayInitialization
-<<<<<<< HEAD
-from blocks.roles import add_role, WEIGHTS, BIASES
+from blocks.roles import add_role, WEIGHT, BIAS
 from blocks.select import Selector
-=======
-from blocks.roles import add_role, WEIGHT, BIAS
->>>>>>> fc7462f9
 from blocks.utils import (pack, shared_floatx_nans, dict_union, dict_subset,
                           is_shared_variable)
 
