--- conflicted
+++ resolved
@@ -59,16 +59,12 @@
         self.params.append(W)
         self.add_auxiliary_variable(W.norm(2), name='W_norm')
         if self.use_bias:
-<<<<<<< HEAD
             if self.tied_biases:
                 b = shared_floatx_nans((self.num_filters,), name='b')
             else:
                 b = shared_floatx_nans(self.get_dim('output'), name='b')
-            add_role(b, BIASES)
-=======
-            b = shared_floatx_nans(self.get_dim('output'), name='b')
-            add_role(b, BIAS)
->>>>>>> 946455c7
+                add_role(b, BIASES)
+
             self.params.append(b)
             self.add_auxiliary_variable(b.norm(2), name='b_norm')
 
