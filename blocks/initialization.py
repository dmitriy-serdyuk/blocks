"""Objects for encapsulating parameter initialization strategies."""
from abc import ABCMeta, abstractmethod
import numpy
import theano


class NdarrayInitialization(object):
    """Base class specifying the interface for ndarray initialization."""
    __metaclass__ = ABCMeta

    @abstractmethod
    def generate(self, rng, shape):
        """Generate an initial set of parameters from a given distribution.

        Parameters
        ----------
        rng : object
            A `numpy.random.RandomState`.
        shape : tuple
            A shape tuple for the requested parameter array shape.

        Returns
        -------
        ndarray
            An ndarray with values drawn from the distribution specified by
            this object, of shape `shape`, with dtype
            `theano.config.floatX`.
        """

    def initialize(self, var, rng, shape=None):
        """Initialize a shared variable with generated parameters.

        Parameters
        ----------
        var : object
            A Theano shared variable whose value will be set with values
            drawn from this :class:`NdarrayInitialization` instance.
        rng : object
            A `numpy.random.RandomState`.
        shape : tuple
            A shape tuple for the requested parameter array shape.

        """
        if not shape:
            shape = var.get_value(borrow=True, return_internal_type=True).shape
        var.set_value(self.generate(rng, shape))


class Constant(NdarrayInitialization):
    """Initialize parameters to a constant.

    The constant may be a scalar or an
    array_like of any shape that is broadcastable with the requested
    parameter arrays.

    Parameters
    ----------
    constant : array_like
        The initialization value to use. Must be a scalar or an ndarray (or
        compatible object, such as a nested list) that has a shape that is
        broadcastable with any shape requested by `initialize`.
    """
    def __init__(self, constant):
        self._constant = numpy.asarray(constant)

    def generate(self, rng, shape):
        dest = numpy.empty(shape, dtype=theano.config.floatX)
        dest[...] = self._constant
        return dest


class IsotropicGaussian(NdarrayInitialization):
    """Initialize parameters from an isotropic Gaussian distribution.

    Parameters
    ----------
    mean : float, optional
        The mean of the Gaussian distribution. Defaults to 0
    std : float, optional
        The standard deviation of the Gaussian distribution. Defaults to 1.
    """
    def __init__(self, mean=0, std=1):
        self._mean = mean
        self._std = std

    def generate(self, rng, shape):
        m = rng.normal(self._mean, self._std, size=shape)
        return m.astype(theano.config.floatX)


class Uniform(NdarrayInitialization):
    """Initialize parameters from a uniform distribution.

    Parameters
    ----------
    mean : float, optional
        The mean of the uniform distribution (i.e. the center of mass for
        the density function); Defaults to 0.
    width : float, optional
        One way of specifying the range of the uniform distribution. The
        support will be [mean - width/2, mean + width/2]. **Exactly one**
        of `width` or `std` must be specified.
    std : float, optional
        An alternative method of specifying the range of the uniform
        distribution. Chooses the width of the uniform such that random
        variates will have a desired standard deviation. **Exactly one** of
        `width` or `std` must be specified.

    """
    def __init__(self, mean=0., width=None, std=None):
        if (width is not None) == (std is not None):
            raise ValueError("must specify width or std, "
                             "but not both")
        if std is not None:
            # Variance of a uniform is 1/12 * width^2
            self._width = numpy.sqrt(12) * std
        else:
            self._width = width
        self._mean = mean

    def generate(self, rng, shape):
        w = self._width / 2
        m = rng.uniform(self._mean - w, self._mean + w, size=shape)
        return m.astype(theano.config.floatX)


class Identity(NdarrayInitialization):
    """Initialize to the identity matrix.

    Only works for 2D arrays. If the number of columns is not equal to the
    number of rows, the array will be truncated or padded with zeros.

    Parameters
    ----------
    mult : float, optional
        Multiply the identity matrix with a scalar. Defaults to 1.

    """
    def __init__(self, mult=1):
        self.mult = mult

    def generate(self, rng, shape):
        if len(shape) != 2:
            raise ValueError
        rows, cols = shape
        return self.mult * numpy.eye(rows, cols, dtype=theano.config.floatX)


class Orthogonal(NdarrayInitialization):
    """Initialize a random orthogonal matrix.

    Only works for 2D, square arrays.

    """
    def generate(self, rng, shape):
<<<<<<< HEAD
        M = rng.randn(*shape).astype(theano.config.floatX)
=======
        M = numpy.random.randn(*shape).astype(theano.config.floatX)
>>>>>>> d1618db5
        # QR decomposition of matrix with entries in N(0, 1) is random
        Q, R = numpy.linalg.qr(M)
        # Correct that NumPy doesn't force diagonal of R to be non-negative
        Q = Q * numpy.sign(numpy.diag(R))
        return Q<|MERGE_RESOLUTION|>--- conflicted
+++ resolved
@@ -153,11 +153,7 @@
 
     """
     def generate(self, rng, shape):
-<<<<<<< HEAD
         M = rng.randn(*shape).astype(theano.config.floatX)
-=======
-        M = numpy.random.randn(*shape).astype(theano.config.floatX)
->>>>>>> d1618db5
         # QR decomposition of matrix with entries in N(0, 1) is random
         Q, R = numpy.linalg.qr(M)
         # Correct that NumPy doesn't force diagonal of R to be non-negative
