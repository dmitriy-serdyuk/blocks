--- conflicted
+++ resolved
@@ -1,24 +1,10 @@
 """Sequence generation framework"""
-<<<<<<< HEAD
-
-import logging
-from abc import abstractmethod
+from abc import ABCMeta, abstractmethod
 
 from theano import tensor
 
-from blocks.bricks import (
-    Brick, MLP, Identity,
-    DefaultRNG, lazy, application)
+from blocks.bricks import application, Brick, DefaultRNG, Identity, lazy, MLP
 from blocks.parallel import Fork
-from blocks.recurrent import recurrent
-=======
-import copy
-from abc import ABCMeta, abstractmethod
-
-from theano import tensor
-
-from blocks.bricks import application, Brick, DefaultRNG, Identity, lazy, MLP
->>>>>>> 0503b67d
 from blocks.lookup import LookupTable
 from blocks.recurrent import recurrent
 from blocks.utils import dict_union, update_instance
